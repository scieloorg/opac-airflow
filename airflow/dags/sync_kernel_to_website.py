import os
import re
import json
import logging
from datetime import timedelta
import itertools
from typing import Dict, List, Tuple

import tenacity
from tenacity import retry

import airflow
from airflow import DAG
from airflow.sensors.http_sensor import HttpSensor
from airflow.hooks.http_hook import HttpHook
from airflow.hooks.base_hook import BaseHook
from airflow.models import Variable
from airflow.operators.python_operator import PythonOperator, ShortCircuitOperator

import requests

from mongoengine import connect

from opac_schema.v1 import models

from operations.sync_kernel_to_website_operations import (
    try_register_documents,
    ArticleFactory,
    ArticleRenditionFactory,
    try_register_documents_renditions,
)
from common.hooks import mongo_connect, kernel_connect

failure_recipients = os.environ.get("EMIAL_ON_FAILURE_RECIPIENTS", None)
EMIAL_ON_FAILURE_RECIPIENTS = (
    failure_recipients.split(",") if failure_recipients else []
)

EMAIL_SPLIT_REGEX = re.compile("[;\\/]+")

default_args = {
    "owner": "airflow",
    "start_date": airflow.utils.dates.days_ago(2),
    "provide_context": True,
    "email_on_failure": True,
    "email_on_retry": True,
    "depends_on_past": False,
    "email": EMIAL_ON_FAILURE_RECIPIENTS,
}

dag = DAG(
    dag_id="sync_kernel_to_website",
    default_args=default_args,
    schedule_interval=None,
)


class EnqueuedState:
    task = "get"

    def on_event(self, event):
        if event == "deleted":
            return DeletedState()

        return self


class DeletedState:
    task = "delete"

    def on_event(self, event):
        if event == "modified":
            return EnqueuedState()

        return self


class Machine:
    def __init__(self):
        self.state = EnqueuedState()

    def on_event(self, event):
        self.state = self.state.on_event(event)

    def task(self):
        return self.state.task


class Reader:
    def read(self, log):
        entities, timestamp = self._process_events(log)
        return (
            [{"id": id, "task": state.task()} for id, state in entities.items()],
            timestamp,
        )

    def _process_events(self, log):
        entities = {}
        last_timestamp = None
        for entry in log:
            last_timestamp = entry["timestamp"]
            id = entities.setdefault(entry["id"], Machine())
            if entry.get("deleted", False):
                event = "deleted"
            else:
                event = "modified"
            id.on_event(event)

        return entities, last_timestamp


def fetch_data(endpoint):
    """
    Obtém o JSON do endpoint do Kernel
    """
    return kernel_connect(endpoint=endpoint, method="GET").json()


def fetch_changes(since):
    """
         Obtém o JSON das mudanças do Kernel com base no parametro 'since'
    """
    return fetch_data("/changes?since=%s" % (since))


def fetch_journal(journal_id):
    """
         Obtém o JSON do Journal do Kernel com base no parametro 'journal_id'
    """
    return fetch_data("/journals/%s" % (journal_id))


def fetch_bundles(bundle_id):
    """
         Obtém o JSON do DocumentBundle do Kernel com base no parametro 'bundle_id'
    """
    return fetch_data("/bundles/%s" % (bundle_id))


def fetch_documents_front(document_id):
    """
         Obtém o JSON do Document do Kernel com base no parametro 'document_id'
    """
    return fetch_data("/documents/%s/front" % (document_id))


def fetch_documents_renditions(document_id: str) -> List[Dict]:
    """Obtém o uma lista contendo as representações de um documento

    Args:
        document_id (str): Identificador único de um documento

    Returns:
        renditions (List[Dict])
    """
    return fetch_data("/documents/%s/renditions" % (document_id))


def changes(since=""):
    """Verifies if change's endpoint has new modifications.
    If none modification was found returns an empty generator. If
    modifications are found returns a generator that produces
    a list with every modification as dictionary
    {'id: '...', 'timestamp': '..'}"""

    last_yielded = None

    while True:
        resp_json = fetch_changes(since)
        has_changes = False

        for result in resp_json["results"]:
            last_yielded = result
            has_changes = True
            yield result

        if not has_changes:
            return
        else:
            since = last_yielded["timestamp"]


def read_changes(ds, **kwargs):
    """Looks for newly modifications since `change timestamp`.
    If modifications are found this function push a list of task
    to `xcom` workspace. If none modifications are found the
    change_timestamp variable would not be updated."""

    reader = Reader()
    variable_timestamp = Variable.get("change_timestamp", "")
    tasks, timestamp = reader.read(changes(since=variable_timestamp))

    if timestamp is None or timestamp == variable_timestamp:
        return False

    kwargs["ti"].xcom_push(key="tasks", value=tasks)
    Variable.set("change_timestamp", timestamp)
    return timestamp


def get_entity(endpoint):
    """
    Return the entity of a kernel endpoint

    Example param: /journals/8767-8766-12-32-2

    Return: journals
    """
    _entity, _id = parser_endpoint(endpoint)

    return _entity


def get_id(endpoint):
    """
    Return the id of a kernel endpoint

    Example param: /journals/8767-9988-01-02-2

    Return: 8767-9988-01-02-2
    """
    _entity, _id = parser_endpoint(endpoint)

    return _id


def parser_endpoint(endpoint):
    """
    Parser the endpoint:

    Example param: /journals/0000-0000-00-00-2

    Return: (journals, 0000-0000-00-00-2)

    """
    patterns = [
        r"^\/(?P<entity>journals)\/(?P<id>[-\w]+)$",
        r"^\/(?P<entity>bundles)\/(?P<id>[-\w\.]+)$",
        r"^\/(?P<entity>documents)\/(?P<id>[-\w]+)$",
        r"^\/documents\/(?P<id>[-\w]+)\/(?P<entity>renditions)$",
    ]

    for pattern in patterns:
        matched = re.match(pattern, endpoint)

        if matched:
            groups = matched.groupdict()
            return (groups["entity"], groups["id"])


def filter_changes(tasks, entity, action):
    """
    Filter changes

    Return a list of items that matched by criteria ``entity`` and ``action``
    """

    for task in tasks:
        _entity = get_entity(task["id"])
        if _entity == entity and task.get("task") == action:
            yield task


http_kernel_check = HttpSensor(
    task_id="http_kernel_check",
    http_conn_id="kernel_conn",
    endpoint="/changes",
    request_params={},
    poke_interval=5,
    dag=dag,
)


read_changes_task = ShortCircuitOperator(
    task_id="read_changes_task",
    provide_context=True,
    python_callable=read_changes,
    dag=dag,
)


def JournalFactory(data):
    """Produz instância de `models.Journal` a partir dos dados retornados do
    endpoint `/journals/:journal_id` do Kernel.
    """
    metadata = data["metadata"]

    try:
        journal = models.Journal.objects.get(_id=data.get("id"))
    except models.Journal.DoesNotExist:
        journal = models.Journal()
<<<<<<< HEAD
        journal._id = journal.jid = data.get("id")

=======

    journal._id = journal.jid = data.get("id")
>>>>>>> edc488f6
    journal.title = metadata.get("title", "")
    journal.title_iso = metadata.get("title_iso", "")
    journal.short_title = metadata.get("short_title", "")
    journal.acronym = metadata.get("acronym", "")
    journal.scielo_issn = metadata.get("scielo_issn", "")
    journal.print_issn = metadata.get("print_issn", "")
    journal.eletronic_issn = metadata.get("electronic_issn", "")

    # Subject Categories
    journal.subject_categories = metadata.get("subject_categories", [])

    # Métricas
    journal.metrics = models.JounalMetrics(**metadata.get("metrics", {}))

    # Issue count
    journal.issue_count = len(data.get("items", []))

    # Mission
    journal.mission = [
        models.Mission(**{"language": m["language"], "description": m["value"]})
        for m in metadata.get("mission", [])
    ]

    # Study Area
    journal.study_areas = metadata.get("subject_areas", [])

    # Sponsors
    sponsors = metadata.get("sponsors", [])
    journal.sponsors = [s["name"] for s in sponsors if sponsors]

    # TODO: Verificar se esse e-mail é o que deve ser colocado no editor.
    # Editor mail
    if metadata.get("contact", ""):
        contact = metadata.get("contact")
        journal.editor_email = EMAIL_SPLIT_REGEX.split(contact.get("email", ""))[
            0
        ].strip()
        journal.publisher_address = contact.get("address")

    if metadata.get("institution_responsible_for"):
        institutions = [
            item
            for item in metadata.get("institution_responsible_for", [{}])
            if item.get("name")
        ]
        if institutions:
            journal.publisher_name = ', '.join(
                item.get("name")
                for item in institutions
            )
            institution = institutions[0]
            journal.publisher_city = institution.get("city")
            journal.publisher_state = institution.get("state")
            journal.publisher_country = institution.get("country")

    journal.online_submission_url = metadata.get("online_submission_url", "")
    if journal.logo_url is None or len(journal.logo_url) == 0:
        journal.logo_url = metadata.get("logo_url", "")
    journal.current_status = metadata.get("status", {}).get("status")

    journal.created = data.get("created", "")
    journal.updated = data.get("updated", "")

    return journal


def register_journals(ds, **kwargs):
    mongo_connect()
    tasks = kwargs["ti"].xcom_pull(key="tasks", task_ids="read_changes_task")

    journal_changes = filter_changes(tasks, "journals", "get")

    # Dictionary with id of journal and list of issues, something like: known_issues[journal_id] = [issue_id, issue_id, ....]
    known_issues = {}

    # Dictionary with id of journal and aop of the jounal, something like:
    # journals_aop = {'journal_id' = 'aop_id', 'journal_id' = 'aop_id', ....}
    journals_aop = {}

    for journal in journal_changes:
        resp_json = fetch_journal(get_id(journal.get("id")))

        t_journal = JournalFactory(resp_json)
        t_journal.save()

        known_issues[get_id(journal.get("id"))] = resp_json.get("items", [])

        if resp_json.get("aop"):
            journals_aop[resp_json.get("aop", "")] = get_id(journal.get("id"))

    kwargs["ti"].xcom_push(key="known_issues", value=known_issues)
    kwargs["ti"].xcom_push(key="journals_aop", value=journals_aop)

    return tasks


register_journals_task = PythonOperator(
    task_id="register_journals_task",
    provide_context=True,
    python_callable=register_journals,
    dag=dag,
)


def IssueFactory(data, journal_id, issue_order=None, _type="regular"):
    """
    Realiza o registro fascículo utilizando o opac schema.

    Esta função pode lançar a exceção `models.Journal.DoesNotExist`.

    Para satisfazer a obrigatoriedade do ano para os "Fascículos" ahead, estamos fixando o ano de fascículos do tipo ``ahead`` com o valor 9999
    """
    mongo_connect()

    metadata = data["metadata"]

    try:
        issue = models.Issue.objects.get(_id=data["id"])
    except models.Issue.DoesNotExist:
        issue = models.Issue()
    else:
        journal_id = journal_id or issue.journal._id
        _type = "ahead" if _type == "ahead" or data["id"].endswith("-aop") else _type

    issue._id = issue.iid = data["id"]
    issue.spe_text = metadata.get("spe_text", "")
    issue.start_month = metadata.get("publication_month", 0)
    issue.end_month = metadata.get("publication_season", [0])[-1]

    if _type == "ahead":
        issue.year = issue.year or "9999"
        issue.number = issue.number or "ahead"
    else:
        issue.year = metadata.get("publication_year", issue.year)
        issue.number = metadata.get("number", issue.number)

    issue.volume = metadata.get("volume", "")

    if issue_order:
        issue.order = issue_order

    issue.pid = metadata.get("pid", "")
    issue.journal = models.Journal.objects.get(_id=journal_id)

    def _get_issue_label(metadata: dict) -> str:
        """Produz o label esperado pelo OPAC de acordo com as regras aplicadas
        pelo OPAC Proc e Xylose.

        Args:
            metadata (dict): conteúdo de um bundle

        Returns:
            str: label produzido a partir de um bundle
        """

        START_REGEX = re.compile("^0")
        END_REGEX = re.compile("0$")

        label_number = metadata.get("number", "")
        label_volume = metadata.get("volume", "")
        label_supplement = (
            " suppl %s" % metadata.get("supplement", "")
            if metadata.get("supplement", "")
            else ""
        )

        if label_number:
            label_number += label_supplement
            label_number = START_REGEX.sub("", label_number)
            label_number = END_REGEX.sub("", label_number)
            label_number = label_number.strip()

        return "".join(["v" + label_volume, "n" + label_number])

    issue.label = _get_issue_label(metadata)

    if metadata.get("supplement"):
        issue.suppl_text = metadata.get("supplement")
        issue.type = "supplement"
    elif issue.volume and not issue.number:
        issue.type = "volume_issue"
    elif issue.number and "spe" in issue.number:
        issue.type = "special"
    else:
        issue.type = _type

    return issue


def try_register_issues(
    issues, get_journal_id, get_issue_order, fetch_data, issue_factory, is_aop=False
):
    """Registra uma coleção de fascículos.

    Retorna a dupla: lista dos fascículos que não foram registrados por
    serem órfãos, e dicionário com os documentos conhecidos.

    :param issues: lista de identificadores dos fascículos a serem registrados.
    :param get_journal_id: função que recebe o identificador de um fascículo no
    Kernel e retorna o identificador do periódico que o contém.
    :param get_aop_id: função que recebe o identificador de um fascículo e
    retorna o identificador do bundle que representa um ahead of print.
    :param get_issue_order: função que recebe o identificador de um fascículo e
    retorna um número inteiro referente a posição do fascículo em relação
    aos demais.
    :param fetch_data: função que recebe o identificador de um fascículo e
    retorna seus dados, em estruturas do Python, conforme retornado pelo
    endpoint do Kernel.
    :param issue_factory: função que recebe os dados retornados da função
    `fetch_data` e retorna uma instância da classe `Issue`, do `opac_schema`.
    :param is_aop: booleano responsável por indicar se é cadastro de AOP ou fascículo regular, valor padrão False.
    """
    known_documents = {}
    orphans = []

    for issue_id in issues:
        journal_id = get_journal_id(issue_id)
        logging.info('Registering issue "%s" to journal "%s"', issue_id, journal_id)
        data = fetch_data(issue_id)
        try:
            if not is_aop:
                issue = issue_factory(data, journal_id, get_issue_order(issue_id))
            else:
                # Não é necessário o campo de ordenação(order) no ahead
                issue = issue_factory(data, journal_id, _type="ahead")
            issue.save()
        except models.Journal.DoesNotExist:
            orphans.append(issue_id)
        else:
            known_documents[issue_id] = data.get("items", [])

    return list(set(orphans)), known_documents


def register_issues(ds, **kwargs):
    """Registra ou atualiza todos os fascículos a partir do Kernel.

    Fascículos de periódicos não encontrados são marcados como órfãos e
    armazenados em uma variável persistente para futuras tentativas.
    """
    tasks = kwargs["ti"].xcom_pull(key="tasks", task_ids="read_changes_task")
    known_issues = kwargs["ti"].xcom_pull(
        key="known_issues", task_ids="register_journals_task"
    )
    journals_aop = kwargs["ti"].xcom_pull(
        key="journals_aop", task_ids="register_journals_task"
    )

    def _journal_id(issue_id):
        """Obtém o identificador do periódico onde `issue_id` está contido."""
        for journal_id, issues in known_issues.items():
            for issue in issues:
                if issue_id == issue["id"]:
                    return journal_id

    def _issue_order(issue_id):
        """A posição em relação aos demais fascículos do periódico.

        Pode levantar `ValueError` caso `issue_id` não conste na relação de
        fascículos do periódico `journal_id`.
        """
        issues = known_issues.get(_journal_id(issue_id), [])
        for issue in issues:
            if issue_id == issue["id"]:
                return issue["order"]

    def _journal_aop_id(aop_id):
        """Obtém o identificador do periódico a partir da lista de AOPs."""
        return journals_aop[aop_id]

    issues_to_get = itertools.chain(
        Variable.get("orphan_issues", default_var=[], deserialize_json=True),
        (get_id(task["id"]) for task in filter_changes(tasks, "bundles", "get")),
    )

    # Cadastra os AOPs
    # No caso dos aops não é obrigatório o atributo order
    orphans, known_documents = try_register_issues(
        journals_aop.keys(), _journal_aop_id, None, fetch_bundles, IssueFactory, True
    )

    # Cadastra os fascículos regulares
    orphans, known_documents = try_register_issues(
        issues_to_get, _journal_id, _issue_order, fetch_bundles, IssueFactory
    )

    kwargs["ti"].xcom_push(key="i_documents", value=known_documents)
    Variable.set("orphan_issues", orphans, serialize_json=True)

    return tasks


register_issues_task = PythonOperator(
    task_id="register_issues_task",
    provide_context=True,
    python_callable=register_issues,
    dag=dag,
)


def register_documents(**kwargs):
    """Registra documentos na base de dados do OPAC a partir de
    informações vindas da API do `Kernel`. Armazena como órfãos nas variáveis
    do Airflow os documentos que não puderam ser salvos."""

    mongo_connect()

    tasks = kwargs["ti"].xcom_pull(key="tasks", task_ids="read_changes_task")

    def _get_relation_data(document_id: str) -> Tuple[str, Dict]:
        """Recupera informações sobre o relacionamento entre o
        DocumentsBundle e o Document.

        Retorna uma tupla contendo o identificador da issue onde o
        documento está relacionado e o item do relacionamento.

        >> _get_relation_data("67TH7T7CyPPmgtVrGXhWXVs")
        ('0034-8910-2019-v53', {'id': '67TH7T7CyPPmgtVrGXhWXVs', 'order': '01'})

        :param document_id: Identificador único de um documento
        """

        for issue_id, items in known_documents.items():
            for item in items:
                if document_id == item["id"]:
                    return (issue_id, item)

        return (None, {})

    def _get_known_documents(**kwargs) -> Dict[str, List[str]]:
        """Recupera a lista de todos os documentos que estão relacionados com
        um `DocumentsBundle`.

        Levando em consideração que a DAG que detecta mudanças na API do Kernel
        roda de forma assíncrona em relação a DAG de espelhamento/sincronização.

        É possível que algumas situações especiais ocorram onde em uma rodada
        **anterior** o **evento de registro** de um `Document` foi capturado mas a
        atualização de seu `DocumentsBundle` não ocorreu (elas ocorrem em transações
        distintas e possuem timestamps também distintos). O documento será
        registrado como **órfão** e sua `task` não será processada na próxima
        execução.

        Na próxima execução a task `register_issue_task` entenderá que o
        `bundle` é órfão e não conhecerá os seus documentos (known_documents)
        e consequentemente o documento continuará órfão.

        Uma solução para este problema é atualizar a lista de documentos
        conhecidos a partir da lista de eventos de `get` de `bundles`.
        """

        known_documents = kwargs["ti"].xcom_pull(
            key="i_documents", task_ids="register_issues_task"
        )

        issues_recently_updated = [
            get_id(task["id"]) for task in filter_changes(tasks, "bundles", "get")
            if known_documents.get(get_id(task["id"])) is None
        ]

        for issue_id in issues_recently_updated:
            known_documents.setdefault(issue_id, [])
            known_documents[issue_id] = list(
                itertools.chain(
                    known_documents[issue_id], fetch_bundles(issue_id).get("items", [])
                )
            )
        return known_documents

    known_documents = _get_known_documents(**kwargs)

    # TODO: Em caso de um update no document é preciso atualizar o registro
    # Precisamos de uma nova task?

    documents_to_get = itertools.chain(
        Variable.get("orphan_documents", default_var=[], deserialize_json=True),
        (get_id(task["id"]) for task in filter_changes(tasks, "documents", "get")),
    )

    orphans = try_register_documents(
        documents_to_get, _get_relation_data, fetch_documents_front, ArticleFactory
    )

    Variable.set("orphan_documents", orphans, serialize_json=True)


register_documents_task = PythonOperator(
    task_id="register_documents_task",
    provide_context=True,
    python_callable=register_documents,
    dag=dag,
)


def register_documents_renditions(**kwargs):
    """Registra as manifestações de documentos processados na base de dados
    do OPAC"""

    mongo_connect()

    tasks = kwargs["ti"].xcom_pull(key="tasks", task_ids="read_changes_task")

    renditions_to_get = itertools.chain(
        Variable.get("orphan_renditions", default_var=[], deserialize_json=True),
        (get_id(task["id"]) for task in filter_changes(tasks, "renditions", "get")),
    )

    orphans = try_register_documents_renditions(
        renditions_to_get, fetch_documents_renditions, ArticleRenditionFactory
    )

    Variable.set("orphan_renditions", orphans, serialize_json=True)


register_documents_renditions_task = PythonOperator(
    task_id="register_documents_renditions_task",
    provide_context=True,
    python_callable=register_documents_renditions,
    dag=dag,
)


def delete_documents(ds, **kwargs):
    mongo_connect()
    tasks = kwargs["ti"].xcom_pull(key="tasks", task_ids="read_changes_task")

    document_changes = filter_changes(tasks, "documents", "delete")

    for document in document_changes:

        try:
            article = models.Article.objects.get(_id=get_id(document.get("id")))
            article.is_public = False
            article.save()
        except models.Article.DoesNotExist:
            logging.info(
                "Could not delete document '%s' "
                "it does not exist in Website database",
                get_id(document.get("id")),
            )

    return tasks


delete_documents_task = PythonOperator(
    task_id="delete_documents_task",
    provide_context=True,
    python_callable=delete_documents,
    dag=dag,
)


def delete_issues(ds, **kwargs):
    mongo_connect()
    tasks = kwargs["ti"].xcom_pull(key="tasks", task_ids="read_changes_task")

    issue_changes = filter_changes(tasks, "bundles", "delete")

    for issue in issue_changes:

        issue = models.Issue.objects.get(_id=get_id(issue.get("id")))
        issue.is_public = False
        issue.save()

    return tasks


delete_issues_task = PythonOperator(
    task_id="delete_issues_task",
    provide_context=True,
    python_callable=delete_issues,
    dag=dag,
)


def delete_journals(ds, **kwargs):
    tasks = kwargs["ti"].xcom_pull(key="tasks", task_ids="read_changes_task")

    journal_changes = filter_changes(tasks, "journals", "delete")

    for journal in journal_changes:

        journal = models.Journal.objects.get(_id=get_id(journal.get("id")))
        journal.is_public = False
        journal.save()

    return tasks


delete_journals_task = PythonOperator(
    task_id="delete_journals_task",
    provide_context=True,
    python_callable=delete_journals,
    dag=dag,
)


def register_last_issues(ds, **kwargs):
    mongo_connect()

    for journal in models.Journal.objects.all():
        try:
            logging.info("Id do journal: %s" % journal._id)
            last_j_issue = (
                models.Issue.objects.filter(journal=journal._id, is_public=True)
                .order_by("-year", "-order")
                .first()
                .select_related()
            )

            l_issue_sec = []
            if hasattr(last_j_issue, "sections"):
                l_issue_sec = last_j_issue.sections

            last_issue = {"sections": l_issue_sec}

            if hasattr(last_j_issue, "volume"):
                last_issue["volume"] = last_j_issue.volume

            if hasattr(last_j_issue, "iid"):
                last_issue["iid"] = last_j_issue.iid

            if hasattr(last_j_issue, "number"):
                last_issue["number"] = last_j_issue.number

            if hasattr(last_j_issue, "start_month"):
                last_issue["start_month"] = last_j_issue.start_month

            if hasattr(last_j_issue, "end_month"):
                last_issue["end_month"] = last_j_issue.end_month

            if hasattr(last_j_issue, "label"):
                last_issue["label"] = last_j_issue.label

            if hasattr(last_j_issue, "year"):
                last_issue["year"] = last_j_issue.year

            if hasattr(last_j_issue, "type"):
                last_issue["type"] = last_j_issue.type

            if hasattr(last_j_issue, "suppl_text"):
                last_issue["suppl_text"] = last_j_issue.suppl_text

            journal.last_issue = models.LastIssue(**last_issue)
            journal.save()
        except AttributeError:
            logging.info("No issues are registered to models.Journal: %s " % journal)


register_last_issues_task = PythonOperator(
    task_id="register_last_issues",
    provide_context=True,
    python_callable=register_last_issues,
    dag=dag,
)

http_kernel_check >> read_changes_task

register_journals_task << read_changes_task

register_issues_task << register_journals_task

register_documents_task << register_issues_task

register_documents_renditions_task << register_documents_task

delete_journals_task << register_documents_renditions_task

delete_issues_task << delete_journals_task

delete_documents_task << delete_issues_task

register_last_issues_task << delete_documents_task<|MERGE_RESOLUTION|>--- conflicted
+++ resolved
@@ -289,13 +289,8 @@
         journal = models.Journal.objects.get(_id=data.get("id"))
     except models.Journal.DoesNotExist:
         journal = models.Journal()
-<<<<<<< HEAD
-        journal._id = journal.jid = data.get("id")
-
-=======
 
     journal._id = journal.jid = data.get("id")
->>>>>>> edc488f6
     journal.title = metadata.get("title", "")
     journal.title_iso = metadata.get("title_iso", "")
     journal.short_title = metadata.get("short_title", "")

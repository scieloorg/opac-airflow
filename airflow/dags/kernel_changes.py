--- conflicted
+++ resolved
@@ -16,11 +16,7 @@
 
 from mongoengine import connect
 
-<<<<<<< HEAD
 from opac_schema.v1 import models
-=======
-from opac_schema.v1.models import Journal, JounalMetrics, Issue, Article, LastIssue, Mission
->>>>>>> ece717b9
 
 
 failure_recipients = os.environ.get("EMIAL_ON_FAILURE_RECIPIENTS", None)

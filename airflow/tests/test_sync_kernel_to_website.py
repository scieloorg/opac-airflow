import os
import unittest
from unittest.mock import patch, MagicMock
import json

from airflow import DAG

from sync_kernel_to_website import JournalFactory, IssueFactory
from operations.sync_kernel_to_website_operations import (
    ArticleFactory,
    try_register_documents,
    ArticleRenditionFactory,
    try_register_documents_renditions,
)
from opac_schema.v1 import models


FIXTURES_PATH = os.path.join(os.path.dirname(os.path.abspath(__file__)), "fixtures")


def load_json_fixture(filename):
    with open(os.path.join(FIXTURES_PATH, filename)) as f:
        return json.load(f)


class JournalFactoryTests(unittest.TestCase):
    def setUp(self):
<<<<<<< HEAD
        self.journal_objects = patch(
            "operations.sync_kernel_to_website_operations.models.Journal.objects"
        )
=======
        self.journal_objects = patch("sync_kernel_to_website.models.Journal.objects")
>>>>>>> edc488f6
        JournalObjectsMock = self.journal_objects.start()
        JournalObjectsMock.get.side_effect = models.Journal.DoesNotExist
        self.journal_data = load_json_fixture("kernel-journals-1678-4464.json")
        self.journal = JournalFactory(self.journal_data)

    def test_has_method_save(self):
        self.assertTrue(hasattr(self.journal, "save"))

    def test_attribute_mongodb_id(self):
        self.assertEqual(self.journal._id, "1678-4464")

    def test_attribute_jid(self):
        self.assertEqual(self.journal.jid, "1678-4464")

    def test_attribute_title(self):
        self.assertEqual(self.journal.title, "Cadernos de Saúde Pública")

    def test_attribute_title_iso(self):
        self.assertEqual(self.journal.title_iso, "Cad. saúde pública")

    def test_attribute_short_title(self):
        self.assertEqual(self.journal.short_title, "Cad. Saúde Pública")

    def test_attribute_acronym(self):
        self.assertEqual(self.journal.acronym, "csp")

    def test_attribute_scielo_issn(self):
        self.assertEqual(self.journal.scielo_issn, "0102-311X")

    def test_attribute_print_issn(self):
        self.assertEqual(self.journal.print_issn, "0102-311X")

    def test_attribute_eletronic_issn(self):
        self.assertEqual(self.journal.eletronic_issn, "1678-4464")

    def test_attribute_subject_categories(self):
        self.assertEqual(self.journal.subject_categories, ["Health Policy & Services"])

    @unittest.skip("not implemented")
    def test_attribute_metrics(self):
        pass

    def test_attribute_issue_count(self):
        self.assertEqual(self.journal.issue_count, 300)

    @unittest.skip("not implemented")
    def test_attribute_mission(self):
        pass

    def test_attribute_study_areas(self):
        self.assertEqual(self.journal.study_areas, ["HEALTH SCIENCES"])

    def test_attribute_sponsors(self):
        self.assertEqual(
            self.journal.sponsors,
            ["CNPq - Conselho Nacional de Desenvolvimento Científico e Tecnológico "],
        )

    def test_attribute_editor_email(self):
        self.assertEqual(self.journal.editor_email, "cadernos@ensp.fiocruz.br")

    def test_attribute_online_submission_url(self):
        self.assertEqual(
            self.journal.online_submission_url,
            "http://cadernos.ensp.fiocruz.br/csp/index.php",
        )

    def test_attribute_logo_url(self):
        self.assertEqual(
            self.journal.logo_url, "http://cadernos.ensp.fiocruz.br/csp/logo.jpeg"
        )

    def test_attribute_current_status(self):
        self.assertEqual(self.journal.current_status, "current")

    def test_attribute_created(self):
        self.assertEqual(self.journal.created, "1999-07-02T00:00:00.000000Z")

    def test_attribute_updated(self):
        self.assertEqual(self.journal.updated, "2019-07-19T20:33:17.102106Z")


class JournalFactoryExistsInWebsiteTests(unittest.TestCase):
    def setUp(self):
        self.journal_objects = patch(
            "operations.sync_kernel_to_website_operations.models.Journal.objects"
        )
        MockJournal = MagicMock(spec=models.Journal)
        MockJournal.logo_url = "/media/images/glogo.gif"
        JournalObjectsMock = self.journal_objects.start()
        JournalObjectsMock.get.return_value = MockJournal
        self.journal_data = load_json_fixture("kernel-journals-1678-4464.json")
        self.journal = JournalFactory(self.journal_data)

    def test_preserves_logo_if_already_set(self):
        self.assertEqual(self.journal.logo_url, "/media/images/glogo.gif")


class ArticleFactoryTests(unittest.TestCase):
    def setUp(self):
        self.article_objects = patch(
            "operations.sync_kernel_to_website_operations.models.Article.objects"
        )
        self.issue_objects = patch(
            "operations.sync_kernel_to_website_operations.models.Issue.objects"
        )
        ArticleObjectsMock = self.article_objects.start()
        self.issue_objects.start()

        ArticleObjectsMock.get.side_effect = models.Article.DoesNotExist

        self.document_front = load_json_fixture(
            "kernel-document-front-s1518-8787.2019053000621.json"
        )
        self.document = ArticleFactory(
            "67TH7T7CyPPmgtVrGXhWXVs", self.document_front, "issue-1", "1", ""
        )

    def tearDown(self):
        self.article_objects.stop()
        self.issue_objects.stop()

    def test_has_method_save(self):
        self.assertTrue(hasattr(self.document, "save"))

    def test_has_title_attribute(self):
        self.assertTrue(hasattr(self.document, "title"))

    def test_has_section_attribute(self):
        self.assertTrue(hasattr(self.document, "section"))

    def test_has_abstract_attribute(self):
        self.assertTrue(hasattr(self.document, "abstract"))

    def test_has_identification_attributes(self):
        self.assertTrue(hasattr(self.document, "_id"))
        self.assertTrue(hasattr(self.document, "aid"))
        self.assertTrue(hasattr(self.document, "pid"))
        self.assertTrue(hasattr(self.document, "doi"))

        self.assertEqual(self.document._id, "67TH7T7CyPPmgtVrGXhWXVs")
        self.assertEqual(self.document.aid, "67TH7T7CyPPmgtVrGXhWXVs")
        self.assertEqual(self.document.doi, "10.11606/S1518-8787.2019053000621")
        self.assertEqual(self.document.scielo_pids, {
            "v1": "S1518-8787(19)03000621",
            "v2": "S1518-87872019053000621",
            "v3": "67TH7T7CyPPmgtVrGXhWXVs",
        })

    def test_has_authors_attribute(self):
        self.assertTrue(hasattr(self.document, "authors"))

    def test_has_translated_titles_attribute(self):
        self.assertTrue(hasattr(self.document, "translated_titles"))
        self.assertEqual(1, len(self.document.translated_titles))

    def test_has_trans_sections_attribute(self):
        self.assertTrue(hasattr(self.document, "trans_sections"))
        self.assertEqual(2, len(self.document.trans_sections))

    def test_has_abstracts_attribute(self):
        self.assertTrue(hasattr(self.document, "abstracts"))
        self.assertEqual(2, len(self.document.abstracts))

    def test_has_keywords_attribute(self):
        self.assertTrue(hasattr(self.document, "keywords"))
        self.assertEqual(2, len(self.document.keywords))

    def test_has_abstract_languages_attribute(self):
        self.assertTrue(hasattr(self.document, "abstract_languages"))
        self.assertEqual(2, len(self.document.abstract_languages))

    def test_has_original_language_attribute(self):
        self.assertTrue(hasattr(self.document, "original_language"))
        self.assertEqual("en", self.document.original_language)

    def test_has_publication_date_attribute(self):
        self.assertTrue(hasattr(self.document, "publication_date"))
        self.assertEqual("31 01 2019", self.document.publication_date)

    def test_has_type_attribute(self):
        self.assertTrue(hasattr(self.document, "type"))
        self.assertEqual("research-article", self.document.type)

    def test_has_elocation_attribute(self):
        self.assertTrue(hasattr(self.document, "elocation"))

    def test_has_fpage_attribute(self):
        self.assertTrue(hasattr(self.document, "fpage"))

    def test_has_lpage_attribute(self):
        self.assertTrue(hasattr(self.document, "lpage"))

    def test_has_issue_attribute(self):
        self.assertTrue(hasattr(self.document, "issue"))

    def test_has_journal_attribute(self):
        self.assertTrue(hasattr(self.document, "journal"))

    def test_has_order_attribute(self):
        self.assertTrue(hasattr(self.document, "order"))
        self.assertEqual(1, self.document.order)

    def test_has_xml_attribute(self):
        self.assertTrue(hasattr(self.document, "xml"))

    def test_has_htmls_attribute(self):
        self.assertTrue(hasattr(self.document, "htmls"))

    def test_htmls_attibutes_should_be_populated_with_documents_languages(self):
        self.assertEqual([{"lang": "en"}, {"lang": "pt"}], self.document.htmls)


@patch("operations.sync_kernel_to_website_operations.models.Article.objects")
@patch("operations.sync_kernel_to_website_operations.models.Issue.objects")
class ExAOPArticleFactoryTests(unittest.TestCase):
    def setUp(self):
        self.document_front = load_json_fixture(
            "kernel-document-front-s1518-8787.2019053000621.json"
        )
        data = {
            "id": "0101-0101",
            "created": "2019-11-28T00:00:00.000000Z",
            "metadata": {},
        }
        self.issue = models.Issue()
        self.issue._id = "0101-0101-aop"
        self.issue.year = "2019"
        self.issue.number = "ahead"
        self.issue.url_segment = "2019.nahead"

    def test_sets_aop_url_segs(self, MockIssueObjects, MockArticleObjects):
        MockArticle = MagicMock(
            spec=models.Article,
            aop_url_segs=None,
            url_segment="10.151/S1518-8787.2019053000621"
        )
        MockArticle.issue = self.issue
        MockArticleObjects.get.return_value = MockArticle
        self.document = ArticleFactory(
            "67TH7T7CyPPmgtVrGXhWXVs", self.document_front, "issue-1", "1", ""
        )
        self.assertIsNotNone(self.document.aop_url_segs)
        self.assertIsInstance(self.document.aop_url_segs, models.AOPUrlSegments)
        self.assertEqual(
            self.document.aop_url_segs.url_seg_article,
            "10.151/S1518-8787.2019053000621"
        )
        self.assertEqual(
            self.document.aop_url_segs.url_seg_issue,
            "2019.nahead"
        )


class RegisterDocumentTests(unittest.TestCase):
    def setUp(self):
        self.documents = ["67TH7T7CyPPmgtVrGXhWXVs"]
        self.document_front = load_json_fixture(
            "kernel-document-front-s1518-8787.2019053000621.json"
        )

        mk_hooks = patch("operations.sync_kernel_to_website_operations.hooks")
        self.mk_hooks = mk_hooks.start()

    def tearDown(self):
        self.mk_hooks.stop()

    def test_try_register_documents_call_save_methods_from_article_instance(self):
        article_factory_mock = MagicMock()
        article_instance_mock = MagicMock()
        article_factory_mock.return_value = article_instance_mock

        try_register_documents(
            documents=self.documents,
            get_relation_data=lambda document_id: (
                "issue-1",
                {"id": "67TH7T7CyPPmgtVrGXhWXVs", "order": "01"},
            ),
            fetch_document_front=lambda document_id: self.document_front,
            article_factory=article_factory_mock,
        )

        article_instance_mock.save.assert_called_once()

    def test_try_register_documents_call_fetch_document_front_once(self):
        fetch_document_front_mock = MagicMock()
        article_factory_mock = MagicMock()

        try_register_documents(
            documents=self.documents,
            get_relation_data=lambda _: ("", {}),
            fetch_document_front=fetch_document_front_mock,
            article_factory=article_factory_mock,
        )

        fetch_document_front_mock.assert_called_once_with("67TH7T7CyPPmgtVrGXhWXVs")

    def test_try_register_documents_call_article_factory_once(self):
        article_factory_mock = MagicMock()
        self.mk_hooks.KERNEL_HOOK_BASE.run.side_effect = [
            MagicMock(url="http://kernel_url/")
        ]

        try_register_documents(
            documents=self.documents,
            get_relation_data=lambda _: (
                "issue-1",
                {"id": "67TH7T7CyPPmgtVrGXhWXVs", "order": "01"},
            ),
            fetch_document_front=lambda _: self.document_front,
            article_factory=article_factory_mock,
        )

        article_factory_mock.assert_called_once_with(
            "67TH7T7CyPPmgtVrGXhWXVs",
            self.document_front,
            "issue-1",
            "01",
            "http://kernel_url/documents/67TH7T7CyPPmgtVrGXhWXVs",
        )

class ArticleRenditionFactoryTests(unittest.TestCase):
    def setUp(self):
        self.article_objects = patch(
            "operations.sync_kernel_to_website_operations.models.Article.objects"
        )

        ArticleObjectsMock = self.article_objects.start()
        ArticleObjectsMock.get.side_effect = MagicMock()

        self.document_front = load_json_fixture(
            "kernel-document-front-s1518-8787.2019053000621.json"
        )
        self.article = ArticleRenditionFactory(
            "67TH7T7CyPPmgtVrGXhWXVs",
            [
                {
                    "filename": "filename.pdf",
                    "url": "//object-storage/file.pdf",
                    "mimetype": "application/pdf",
                    "lang": "en",
                    "size_bytes": 1,
                }
            ],
        )

    def tearDown(self):
        self.article_objects.stop()

    def test_pdfs_attr_should_be_populated_with_rendition_pdf_data(self):
        self.assertEqual(
            [
                {
                    "lang": "en",
                    "url": "//object-storage/file.pdf",
                    "type": "pdf",
                    "filename": "filename.pdf",
                }
            ],
            self.article.pdfs,
        )


class RegisterDocumentRenditionsTest(unittest.TestCase):
    def setUp(self):
        self.documents = ["67TH7T7CyPPmgtVrGXhWXVs"]
        self.document_front = load_json_fixture(
            "kernel-document-front-s1518-8787.2019053000621.json"
        )

        mk_hooks = patch("operations.sync_kernel_to_website_operations.hooks")
        self.mk_hooks = mk_hooks.start()

        self.renditions = [
            {
                "filename": "filename.pdf",
                "url": "//object-storage/file.pdf",
                "mimetype": "application/pdf",
                "lang": "en",
                "size_bytes": 1,
            }
        ]

    def tearDown(self):
        self.mk_hooks.stop()

    def test_try_register_documents_renditions_call_save_methods_from_article_instance(
        self
    ):
        article_rendition_factory_mock = MagicMock()
        article_instance_mock = MagicMock()
        article_rendition_factory_mock.return_value = article_instance_mock

        orphans = try_register_documents_renditions(
            documents=self.documents,
            get_rendition_data=lambda document_id: self.renditions,
            article_rendition_factory=article_rendition_factory_mock,
        )

        article_instance_mock.save.assert_called()

        self.assertEqual([], orphans)

    def test_has_orphans_when_try_register_an_orphan_rendition(self):
        article_rendition_factory_mock = MagicMock()
        article_rendition_factory_mock.side_effect = [models.Article.DoesNotExist]

        orphans = try_register_documents_renditions(
            documents=self.documents,
            get_rendition_data=lambda document_id: self.renditions,
            article_rendition_factory=article_rendition_factory_mock,
        )

        self.assertEqual(self.documents, orphans)<|MERGE_RESOLUTION|>--- conflicted
+++ resolved
@@ -25,13 +25,7 @@
 
 class JournalFactoryTests(unittest.TestCase):
     def setUp(self):
-<<<<<<< HEAD
-        self.journal_objects = patch(
-            "operations.sync_kernel_to_website_operations.models.Journal.objects"
-        )
-=======
         self.journal_objects = patch("sync_kernel_to_website.models.Journal.objects")
->>>>>>> edc488f6
         JournalObjectsMock = self.journal_objects.start()
         JournalObjectsMock.get.side_effect = models.Journal.DoesNotExist
         self.journal_data = load_json_fixture("kernel-journals-1678-4464.json")
